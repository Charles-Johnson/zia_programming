--- conflicted
+++ resolved
@@ -26,9 +26,9 @@
     SetDefinition, SetReduction, UpdateReduction,
 };
 
-pub trait ExecuteReduction<T, D>
-where
-    Self: ConceptMaker<T, D> + DeleteReduction<T, D>,
+pub trait ExecuteReduction<T>
+where
+    Self: ConceptMaker<T> + DeleteReduction<T>,
     T: SetReduction
         + From<Self::C>
         + From<Self::A>
@@ -59,9 +59,9 @@
     }
 }
 
-impl<S, T, D> ExecuteReduction<T, D> for S
-where
-    S: ConceptMaker<T, D> + DeleteReduction<T, D>,
+impl<S, T> ExecuteReduction<T> for S
+where
+    S: ConceptMaker<T> + DeleteReduction<T>,
     T: SetReduction
         + MakeReduceFrom
         + GetDefinitionOf
@@ -94,7 +94,7 @@
 
 impl<T> Container for T where T: MightExpand<T> + PartialEq<Rc<T>> + Sized {}
 
-pub trait ConceptMaker<T, D>
+pub trait ConceptMaker<T>
 where
     T: From<String>
         + From<Self::C>
@@ -107,7 +107,7 @@
         + SetAsDefinitionOf
         + MaybeString
         + GetReduction,
-    Self: Labeller<T, D> + GetNormalForm<T, D>,
+    Self: Labeller<T> + GetNormalForm<T>,
 {
     type S: MightExpand<Self::S> + MaybeConcept + fmt::Display;
     fn concept_from_ast(&mut self, ast: &Self::S) -> ZiaResult<usize> {
@@ -132,9 +132,9 @@
 }
 
 /// Preparing a context by labelling concrete concepts.
-pub trait ContextMaker<T, D>
-where
-    Self: Labeller<T, D> + Default,
+pub trait ContextMaker<T>
+where
+    Self: Labeller<T> + Default,
     T: GetDefinitionOf
         + From<String>
         + From<Self::C>
@@ -154,9 +154,9 @@
     }
 }
 
-impl<S, T, D> ContextMaker<T, D> for S
-where
-    S: Labeller<T, D> + Default,
+impl<S, T> ContextMaker<T> for S
+where
+    S: Labeller<T> + Default,
     T: GetDefinitionOf
         + From<String>
         + From<Self::C>
@@ -171,7 +171,7 @@
 {
 }
 
-pub trait Labeller<T, D>
+pub trait Labeller<T>
 where
     T: SetReduction
         + MakeReduceFrom
@@ -185,7 +185,7 @@
         + MaybeString
         + From<Self::C>
         + From<Self::A>,
-    Self: StringMaker<T, D> + FindOrInsertDefinition<T, D> + UpdateReduction<T, D>,
+    Self: StringMaker<T> + FindOrInsertDefinition<T> + UpdateReduction<T>,
 {
     type C: Default;
     fn label(&mut self, concept: usize, string: &str) -> ZiaResult<()> {
@@ -201,7 +201,7 @@
         Ok(new_default)
     }
     fn setup(&mut self) -> ZiaResult<()> {
-        let mut deltas = Vec::<D>::new();
+        let mut deltas = Vec::<Self::Delta>::new();
         deltas.reserve(4);
         let (label_concept, delta1) = self.new_default::<Self::C>(&deltas);
         deltas.push(delta1);
@@ -219,7 +219,7 @@
     }
 }
 
-pub trait FindOrInsertDefinition<T, D>
+pub trait FindOrInsertDefinition<T>
 where
     T: From<Self::A>
         + GetDefinition
@@ -227,7 +227,7 @@
         + SetDefinition
         + SetAsDefinitionOf
         + GetDefinitionOf,
-    Self: DefaultMaker<T, D> + InsertDefinition<T, D> + FindDefinition<T, D>,
+    Self: DefaultMaker<T> + InsertDefinition<T> + FindDefinition<T>,
 {
     type A: Default;
     fn find_or_insert_definition(&mut self, lefthand: usize, righthand: usize) -> ZiaResult<usize> {
@@ -244,12 +244,12 @@
     }
 }
 
-pub trait StringMaker<T, D>
+pub trait StringMaker<T>
 where
     T: From<String>,
-    Self: ConceptAdderDelta<T, D> + StringAdderDelta<D>,
-{
-    fn new_string(&self, deltas: &Vec<D>, string: &str) -> (usize, Vec<D>) {
+    Self: ConceptAdderDelta<T> + StringAdderDelta,
+{
+    fn new_string(&self, deltas: &Vec<Self::Delta>, string: &str) -> (usize, Vec<Self::Delta>) {
         let string_concept = string.to_string().into();
         let (index, concept_delta) = self.add_concept_delta(deltas, string_concept);
         let string_delta = Self::add_string_delta(index, string);
@@ -258,24 +258,24 @@
     }
 }
 
-impl<S, T, D> StringMaker<T, D> for S
+impl<S, T> StringMaker<T> for S
 where
     T: From<String>,
-    S: ConceptAdderDelta<T, D> + StringAdderDelta<D>,
-{
-}
-
-pub trait DefaultMaker<T, D>
-where
-    Self: ConceptAdderDelta<T, D>,
-{
-    fn new_default<V: Default + Into<T>>(&self, deltas: &Vec<D>) -> (usize, D) {
+    S: ConceptAdderDelta<T> + StringAdderDelta,
+{
+}
+
+pub trait DefaultMaker<T>
+where
+    Self: ConceptAdderDelta<T>,
+{
+    fn new_default<V: Default + Into<T>>(&self, deltas: &Vec<Self::Delta>) -> (usize, Self::Delta) {
         let concept: T = V::default().into();
         self.add_concept_delta(deltas, concept)
     }
 }
 
-impl<S, T, D> DefaultMaker<T, D> for S where S: ConceptAdderDelta<T, D> {}
+impl<S, T> DefaultMaker<T> for S where S: ConceptAdderDelta<T> {}
 
 #[cfg(test)]
 mod tests {
@@ -345,22 +345,22 @@
 }
 
 
-pub trait StringAdderDelta<D>
-{
-<<<<<<< HEAD
+pub trait StringAdderDelta
+where
+    Self: Delta,
+{
     fn add_string_delta(usize, &str) -> Self::Delta;
-=======
-    fn add_string_delta(&self, usize, &str) -> D;
->>>>>>> 769d5852
 }
 
 pub trait StringAdder {
     fn add_string(&mut self, usize, &str);
 }
 
-pub trait ConceptAdderDelta<T, D> 
-{
-    fn add_concept_delta(&self, &Vec<D>, T) -> (usize, D);
+pub trait ConceptAdderDelta<T> 
+where
+    Self: Delta,
+{
+    fn add_concept_delta(&self, &Vec<Self::Delta>, T) -> (usize, Self::Delta);
 }
 
 pub trait ConceptAdder<T> {
