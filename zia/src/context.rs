//  Library for the Zia programming language.
// Copyright (C) 2018 to 2019 Charles Johnson
//
// This program is free software: you can redistribute it and/or modify
// it under the terms of the GNU General Public License as published by
// the Free Software Foundation, either version 3 of the License, or
// (at your option) any later version.
//
// This program is distributed in the hope that it will be useful,
// but WITHOUT ANY WARRANTY; without even the implied warranty of
// MERCHANTABILITY or FITNESS FOR A PARTICULAR PURPOSE.  See the
// GNU General Public License for more details.
//
// You should have received a copy of the GNU General Public License
// along with this program. If not, see <http://www.gnu.org/licenses/>.

use ast::SyntaxTree;
use concepts::{AbstractPart, Concept};
use constants::{DEFINE, LABEL, LET, REDUCTION, TRUE};
use context_delta::{
    update_concept_delta, ConceptDelta, ContextDelta, StringDelta,
};
use context_search::ContextSearch;
use delta::{Apply, Delta};
use errors::{map_err_variant, ZiaError, ZiaResult};
#[cfg(not(target_arch = "wasm32"))]
use slog::{Drain, Logger};
use snap_shot::SnapShot;
use std::{default::Default, iter::from_fn, mem::swap, rc::Rc};

#[derive(Clone)]
pub struct Context {
    snap_shot: SnapShot,
    #[cfg(not(target_arch = "wasm32"))]
    logger: Logger,
    delta: ContextDelta,
}

impl Context {
    #[must_use]
    pub fn new() -> Self {
        let mut cont = Self::default();
        cont.setup();
        #[cfg(not(target_arch = "wasm32"))]
        info!(cont.logger, "Setup a new context: {:#?}", &cont.delta);
        cont.commit();
        cont
    }

    pub fn execute(&mut self, command: &str) -> String {
        #[cfg(not(target_arch = "wasm32"))]
        info!(self.logger, "execute({})", command);
        let string = dbg!(self.snap_shot.ast_from_expression(&self.delta, command))
            .and_then(|a| self.call(&a))
            .unwrap_or_else(|e| e.to_string());
        #[cfg(not(target_arch = "wasm32"))]
        info!(self.logger, "execute({}) -> {:#?}", command, self.delta);
        self.commit();
        string
    }

    fn commit(&mut self) {
        let mut delta_to_apply = ContextDelta::default();
        swap(&mut delta_to_apply, &mut self.delta);
        self.snap_shot.apply(delta_to_apply);
    }

    fn setup(&mut self) {
        let mut concrete_constructor = || {
            let (delta, index) = self.snap_shot.add_concept_delta(
                &self.delta,
                Concept::default(),
                false,
            );
            self.delta.combine(delta);
            index
        };
        let labels = vec![
<<<<<<< HEAD
            "label_of", ":=", "->", "let", "true", "false", "assoc", "right", "left", ">-",
            "default",
=======
            "label_of", ":=", "->", "let", "true", "false", "assoc", "right",
            "left", ">-",
>>>>>>> 7fda293c
        ];
        let mut counter = 0;
        let concepts: Vec<usize> = from_fn(|| {
            if counter < labels.len() {
                counter += 1;
                Some(concrete_constructor())
            } else {
                None
            }
        })
        .collect();
        concepts
            .iter()
            .zip(&labels)
            .try_for_each(|(concept, string)| self.label(*concept, string))
            .unwrap();
        self.execute("let (not true) -> false");
        self.execute("let (not false) -> true");
        self.execute("let (_x_ >- _y_) -> not _y_ >- _x_");
    }

    fn reduce_and_call_pair(
        &mut self,
        left: &Rc<SyntaxTree>,
        right: &Rc<SyntaxTree>,
    ) -> ZiaResult<String> {
        let reduced_left =
            ContextSearch::from((&self.snap_shot, &self.delta)).reduce(left);
        let reduced_right =
            ContextSearch::from((&self.snap_shot, &self.delta)).reduce(right);
        match (reduced_left, reduced_right) {
            (None, None) => Err(ZiaError::CannotReduceFurther),
            (Some(rl), None) => self.call_pair(&rl, right),
            (None, Some(rr)) => self.call_pair(left, &rr),
            (Some(rl), Some(rr)) => self.call_pair(&rl, &rr),
        }
    }

    /// If the abstract syntax tree can be expanded, then `call` is called with this expansion. If not then an `Err(ZiaError::NotAProgram)` is returned
    fn try_expanding_then_call(
        &mut self,
        ast: &Rc<SyntaxTree>,
    ) -> ZiaResult<String> {
        let expansion = &self.snap_shot.expand(&self.delta, ast);
        if expansion == ast {
            Err(ZiaError::CannotExpandFurther)
        } else {
            self.call(expansion)
        }
    }

    /// If the abstract syntax tree can be reduced, then `call` is called with this reduction. If not then an `Err(ZiaError::CannotReduceFurther)` is returned
    fn try_reducing_then_call(
        &mut self,
        ast: &Rc<SyntaxTree>,
    ) -> ZiaResult<String> {
        let normal_form = &ContextSearch::from((&self.snap_shot, &self.delta))
            .recursively_reduce(ast);
        if normal_form == ast {
            Err(ZiaError::CannotReduceFurther)
        } else {
            self.call(normal_form)
        }
    }

    /// If the associated concept of the syntax tree is a string concept that that associated string is returned. If not, the function tries to expand the syntax tree. If that's possible, `call_pair` is called with the lefthand and righthand syntax parts. If not `try_expanding_then_call` is called on the tree. If a program cannot be found this way, `Err(ZiaError::NotAProgram)` is returned.
    fn call(&mut self, ast: &Rc<SyntaxTree>) -> ZiaResult<String> {
        match ast.get_concept().and_then(|c| {
            self.snap_shot.read_concept(&self.delta, c).get_string()
        }) {
            Some(s) => Ok(s),
            None => match ast.get_expansion() {
                Some((ref left, ref right)) => map_err_variant(
                    self.call_pair(left, right),
                    &ZiaError::CannotReduceFurther,
                    || {
                        map_err_variant(
                            self.try_reducing_then_call(ast),
                            &ZiaError::CannotReduceFurther,
                            || {
                                Ok(self
                                    .snap_shot
                                    .contract_pair(&self.delta, left, right)
                                    .to_string())
                            },
                        )
                    },
                ),
                None => map_err_variant(
                    self.try_reducing_then_call(ast),
                    &ZiaError::CannotReduceFurther,
                    || {
                        map_err_variant(
                            self.try_expanding_then_call(ast),
                            &ZiaError::CannotExpandFurther,
                            || Ok(ast.to_string()),
                        )
                    },
                ),
            },
        }
    }

    /// If the associated concept of the lefthand part of the syntax tree is LET then `call_as_righthand` is called with the left and right of the lefthand syntax. Tries to get the concept associated with the righthand part of the syntax. If the associated concept is `->` then `call` is called with the reduction of the lefthand part of the syntax. Otherwise `Err(ZiaError::NotAProgram)` is returned.
    fn call_pair(
        &mut self,
        left: &Rc<SyntaxTree>,
        right: &Rc<SyntaxTree>,
    ) -> ZiaResult<String> {
        left.get_concept()
            .and_then(|lc| match lc {
                LET => right
                    .get_expansion()
                    .and_then(|(left, right)| {
                        self.execute_let(&left, &right).and_then(|x| match x {
                            Err(ZiaError::CannotReduceFurther)
                            | Err(ZiaError::UnusedSymbol) => None,
                            _ => Some(x),
                        })
                    })
                    .or_else(|| {
                        Some({
                            let true_syntax =
                                self.snap_shot.to_ast(&self.delta, TRUE);
                            self.execute_reduction(right, &true_syntax)
                        })
                    })
                    .map(|r| r.map(|()| "".to_string())),
                LABEL => Some(Ok("'".to_string()
                    + &right
                        .get_concept()
                        .and_then(|c| self.snap_shot.get_label(&self.delta, c))
                        .unwrap_or_else(|| right.to_string())
                    + "'")),
                _ => None,
            })
            .unwrap_or_else(|| match right.get_concept() {
                Some(c) if c == REDUCTION => self.try_reducing_then_call(left),
                _ => self.reduce_and_call_pair(left, right),
            })
    }

    /// If the righthand part of the syntax can be expanded, then `match_righthand_pair` is called. If not, `Err(ZiaError::CannotExpandFurther)` is returned.
    fn execute_let(
        &mut self,
        left: &Rc<SyntaxTree>,
        right: &Rc<SyntaxTree>,
    ) -> Option<ZiaResult<()>> {
        right.get_expansion().map(|(ref rightleft, ref rightright)| {
            self.match_righthand_pair(left, rightleft, rightright)
        })
    }

    /// If the lefthand of the righthand part of the syntax is `->` then `execute_reduction` is called with the lefthand part and the righthand of the
    /// righthand part of the syntax. Similarly for `:=`, `execute_definition` is called. If the lefthand of the righthand part of the syntax is associated
    /// with a concept which isn't `->` or `:=` then if this concept reduces, `match_righthand_pair` is called with this reduced concept as an abstract syntax tree.
    fn match_righthand_pair(
        &mut self,
        left: &Rc<SyntaxTree>,
        rightleft: &Rc<SyntaxTree>,
        rightright: &Rc<SyntaxTree>,
    ) -> ZiaResult<()> {
        match rightleft.get_concept() {
            Some(c) => match c {
                REDUCTION => self.execute_reduction(left, rightright),
                DEFINE => self.execute_definition(left, rightright),
                _ => {
                    let rightleft_reduction = self
                        .snap_shot
                        .read_concept(&self.delta, c)
                        .get_reduction();
                    if let Some(r) = rightleft_reduction {
                        let ast = self.snap_shot.to_ast(&self.delta, r);
                        self.match_righthand_pair(left, &ast, rightright)
                    } else {
                        Err(ZiaError::CannotReduceFurther)
                    }
                },
            },
            None => Err(ZiaError::UnusedSymbol),
        }
    }

    /// If the new syntax is contained within the old syntax then this returns `Err(ZiaError::InfiniteDefinition)`. Otherwise `define` is called.
    fn execute_definition(
        &mut self,
        new: &Rc<SyntaxTree>,
        old: &Rc<SyntaxTree>,
    ) -> ZiaResult<()> {
        if old.contains(new) {
            Err(ZiaError::InfiniteDefinition)
        } else {
            self.define(new, old)
        }
    }

    /// If the new syntax is an expanded expression then this returns `Err(ZiaError::BadDefinition)`. Otherwise the result depends on whether the new or old syntax is associated with a concept and whether the old syntax is an expanded expression.
    fn define(
        &mut self,
        new: &Rc<SyntaxTree>,
        old: &Rc<SyntaxTree>,
    ) -> ZiaResult<()> {
        if new.get_expansion().is_some() {
            Err(ZiaError::BadDefinition)
        } else {
            match (new.get_concept(), old.get_concept(), old.get_expansion()) {
                (_, None, None) => Err(ZiaError::RedundantRefactor),
                (None, Some(b), None) => self.relabel(b, &new.to_string()),
                (None, Some(b), Some(_)) => {
                    if self
                        .snap_shot
                        .get_concept_of_label(&self.delta, b)
                        .is_none()
                    {
                        self.label(b, &new.to_string())
                    } else {
                        self.relabel(b, &new.to_string())
                    }
                },
                (None, None, Some((ref left, ref right))) => {
                    self.define_new_syntax(&new.to_string(), left, right)
                },
                (Some(a), Some(b), None) => {
                    if a == b {
                        self.cleanly_delete_definition(a)
                    } else {
                        Err(ZiaError::DefinitionCollision)
                    }
                },
                (Some(a), Some(b), Some(_)) => {
                    if a == b {
                        Err(ZiaError::RedundantDefinition)
                    } else {
                        Err(ZiaError::DefinitionCollision)
                    }
                },
                (Some(a), None, Some((ref left, ref right))) => {
                    self.redefine(a, left, right)
                },
            }
        }
    }

    fn cleanly_delete_definition(&mut self, concept: usize) -> ZiaResult<()> {
        match self.snap_shot.read_concept(&self.delta, concept).get_definition()
        {
            None => Err(ZiaError::RedundantDefinitionRemoval),
            Some((left, right)) => {
                let concept_delta_array = self
                    .snap_shot
                    .read_concept(&self.delta, concept)
                    .delete_definition(concept);
                let concept_id_array = [concept, left, right];
                (0..3).for_each(|index| {
                    update_concept_delta(
                        self.delta.concept.entry(concept_id_array[index]),
                        &concept_delta_array[index],
                        false,
                    )
                });
                self.try_delete_concept(concept)?;
                self.try_delete_concept(left)?;
                self.try_delete_concept(right)
            },
        }
    }

    fn try_delete_concept(&mut self, concept: usize) -> ZiaResult<()> {
        if self.snap_shot.is_disconnected(&self.delta, concept) {
            self.unlabel(concept)?;
            self.remove_concept(concept);
        }
        Ok(())
    }

    fn remove_concept(&mut self, concept: usize) {
        if let Some(ref s) =
            self.snap_shot.read_concept(&self.delta, concept).get_string()
        {
            self.remove_string(s);
        }
        self.blindly_remove_concept(concept);
    }

    fn remove_string(&mut self, string: &str) {
        let index = *(self
            .delta
            .string
            .get(string)
            .and_then(|sd| match sd {
                StringDelta::Update {
                    after,
                    ..
                } => Some(after),
                StringDelta::Insert(index) => Some(index),
                StringDelta::Remove(_) => None,
            })
            .expect("string already removed or doesn't exist"));
        self.delta
            .string
            .insert(string.to_string(), StringDelta::Remove(index));
    }

    fn blindly_remove_concept(&mut self, id: usize) {
        let concept = self
            .delta
            .concept
            .get(&id)
            .and_then(|(cd, _, _)| match cd {
                ConceptDelta::Insert(c) => Some(c),
                ConceptDelta::Remove(_) => None,
                ConceptDelta::Update(_) => self.snap_shot.get_concept(id),
            })
            .unwrap_or_else(|| {
                self.snap_shot
                    .get_concept(id)
                    .expect("Concept will be already removed!")
            })
            .clone();
        self.delta.concept.insert(
            id,
            (
                ConceptDelta::Remove(concept),
                self.snap_shot.has_variable(&self.delta, id),
                false,
            ),
        );
    }

    fn redefine(
        &mut self,
        concept: usize,
        left: &Rc<SyntaxTree>,
        right: &Rc<SyntaxTree>,
    ) -> ZiaResult<()> {
        if let Some((left_concept, right_concept)) =
            self.snap_shot.read_concept(&self.delta, concept).get_definition()
        {
            self.relabel(left_concept, &left.to_string())?;
            self.relabel(right_concept, &right.to_string())
        } else {
            let left_concept = self.concept_from_ast(left)?;
            let right_concept = self.concept_from_ast(right)?;
            self.insert_definition(concept, left_concept, right_concept, false)
        }
    }

    fn relabel(&mut self, concept: usize, new_label: &str) -> ZiaResult<()> {
        self.unlabel(concept)?;
        self.label(concept, new_label)
    }

    fn unlabel(&mut self, concept: usize) -> ZiaResult<()> {
        let concept_of_label = self
            .snap_shot
            .get_concept_of_label(&self.delta, concept)
            .expect("No label to remove");
        self.delete_reduction(concept_of_label)
    }

    /// Returns the index of a concept labelled by `syntax` and composed of concepts from `left` and `right`.
    fn define_new_syntax(
        &mut self,
        syntax: &str,
        left: &Rc<SyntaxTree>,
        right: &Rc<SyntaxTree>,
    ) -> ZiaResult<()> {
        let new_syntax_tree = left
            .get_concept()
            .and_then(|l| {
                right.get_concept().and_then(|r| {
                    self.snap_shot.find_definition(&self.delta, l, r).map(
                        |concept| {
                            syntax
                                .parse::<SyntaxTree>()
                                .unwrap()
                                .bind_concept(concept)
                        },
                    )
                })
            })
            .unwrap_or_else(|| syntax.parse::<SyntaxTree>().unwrap())
            .bind_pair(left, right);
        self.concept_from_ast(&new_syntax_tree)?;
        Ok(())
    }

    fn execute_reduction(
        &mut self,
        syntax: &SyntaxTree,
        normal_form: &SyntaxTree,
    ) -> ZiaResult<()> {
        if normal_form.contains(syntax) {
            Err(ZiaError::ExpandingReduction)
        } else if syntax == normal_form {
            self.try_removing_reduction(syntax)
        } else {
            let syntax_concept = self.concept_from_ast(syntax)?;
            let normal_form_concept = self.concept_from_ast(normal_form)?;
            self.update_reduction(syntax_concept, normal_form_concept, false)
        }
    }

    fn try_removing_reduction(&mut self, syntax: &SyntaxTree) -> ZiaResult<()> {
        if let Some(c) = syntax.get_concept() {
            self.delete_reduction(c)
        } else {
            Err(ZiaError::RedundantReduction)
        }
    }

    fn delete_reduction(&mut self, concept_id: usize) -> ZiaResult<()> {
        self.snap_shot
            .read_concept(&self.delta, concept_id)
            .remove_reduction(concept_id)
            .map(|z| {
                z.iter().for_each(|(id, concept_delta)| {
                    update_concept_delta(
                        self.delta.concept.entry(*id),
                        concept_delta,
                        false,
                    )
                })
            })
    }

    fn concept_from_ast(&mut self, ast: &SyntaxTree) -> ZiaResult<usize> {
        if let Some(c) = ast.get_concept() {
            Ok(c)
        } else if let Some(c) =
            self.snap_shot.concept_from_label(&self.delta, &ast.to_string())
        {
            Ok(c)
        } else {
            let string = &ast.to_string();
            match ast.get_expansion() {
                None => self.new_labelled_default(string),
                Some((ref left, ref right)) => {
                    let leftc = self.concept_from_ast(left)?;
                    let rightc = self.concept_from_ast(right)?;
                    let ls = left.to_string();
                    let rs = right.to_string();
                    let concept = self.find_or_insert_definition(
                        leftc,
                        rightc,
                        is_variable(&ls) || is_variable(&rs),
                        false,
                    )?;
                    if !string.contains(' ') {
                        self.label(concept, string)?;
                    }
                    Ok(concept)
                },
            }
        }
    }

    fn new_labelled_default(&mut self, string: &str) -> ZiaResult<usize> {
        let new_default = self.new_default::<AbstractPart>(is_variable(string));
        self.label(new_default, string)?;
        Ok(new_default)
    }

    fn label(&mut self, concept: usize, string: &str) -> ZiaResult<()> {
        let variable = is_variable(string);
        let definition =
            self.find_or_insert_definition(LABEL, concept, variable, variable)?;
        let string_id = self.new_string(string);
        self.update_reduction(definition, string_id, variable)
    }

    fn new_string(&mut self, string: &str) -> usize {
        let string_concept = string.to_string().into();
        let (delta, index) = self.snap_shot.add_concept_delta(
            &self.delta,
            string_concept,
            false,
        );
        self.delta.combine(delta);
        let string_delta = SnapShot::add_string_delta(index, string);
        self.delta.combine(string_delta);
        index
    }

    fn find_or_insert_definition(
        &mut self,
        lefthand: usize,
        righthand: usize,
        variable: bool,
        temporary: bool,
    ) -> ZiaResult<usize> {
        let pair =
            self.snap_shot.find_definition(&self.delta, lefthand, righthand);
        match pair {
            None => {
                let definition = self.new_default::<AbstractPart>(variable);
                self.insert_definition(
                    definition, lefthand, righthand, temporary,
                )?;
                Ok(definition)
            },
            Some(def) => Ok(def),
        }
    }

    fn new_default<V: Default + Into<Concept>>(
        &mut self,
        variable: bool,
    ) -> usize {
        let concept: Concept = V::default().into();
        let (delta, index) =
            self.snap_shot.add_concept_delta(&self.delta, concept, variable);
        self.delta.combine(delta);
        index
    }

    fn insert_definition(
        &mut self,
        definition: usize,
        lefthand: usize,
        righthand: usize,
        temporary: bool,
    ) -> ZiaResult<()> {
        if self.snap_shot.contains(&self.delta, lefthand, definition)
            || self.snap_shot.contains(&self.delta, righthand, definition)
        {
            Err(ZiaError::InfiniteDefinition)
        } else {
            self.snap_shot.check_reductions(
                &self.delta,
                definition,
                lefthand,
            )?;
            self.snap_shot.check_reductions(
                &self.delta,
                definition,
                righthand,
            )?;
            let id_array = [definition, lefthand, righthand];
            let concept_delta_array = self
                .snap_shot
                .read_concept(&self.delta, definition)
                .set_definition(definition, lefthand, righthand)?;
            concept_delta_array.iter().enumerate().for_each(
                |(i, concept_delta)| {
                    update_concept_delta(
                        self.delta.concept.entry(id_array[i]),
                        concept_delta,
                        temporary,
                    )
                },
            );
            Ok(())
        }
    }

    fn update_reduction(
        &mut self,
        concept: usize,
        reduction: usize,
        temporary: bool,
    ) -> ZiaResult<()> {
        self.snap_shot
            .get_normal_form(&self.delta, reduction)
            .and_then(|n| {
                if concept == n {
                    Some(Err(ZiaError::CyclicReduction))
                } else {
                    None
                }
            })
            .unwrap_or_else(|| {
                self.snap_shot
                    .read_concept(&self.delta, concept)
                    .get_reduction()
                    .and_then(|r| {
                        if r == reduction {
                            Some(Err(ZiaError::RedundantReduction))
                        } else {
                            None
                        }
                    })
                    .unwrap_or_else(|| {
                        if reduction
                            == self.snap_shot.get_reduction_of_composition(
                                &self.delta,
                                concept,
                            )
                        {
                            Err(ZiaError::RedundantReduction)
                        } else {
                            let concept_deltas = self
                                .snap_shot
                                .read_concept(&self.delta, concept)
                                .reduce_to(concept, reduction)?;
                            update_concept_delta(
                                self.delta.concept.entry(concept),
                                &concept_deltas[0],
                                temporary,
                            );
                            update_concept_delta(
                                self.delta.concept.entry(reduction),
                                &concept_deltas[1],
                                temporary,
                            );
                            Ok(())
                        }
                    })
            })
    }
}

impl Default for Context {
    #[must_use]
    fn default() -> Self {
        #[cfg(not(target_arch = "wasm32"))]
        let logger = {
            let plain =
                slog_term::PlainSyncDecorator::new(slog_term::TestStdoutWriter);
            Logger::root(slog_term::FullFormat::new(plain).build().fuse(), o!())
        };
        Self {
            snap_shot: SnapShot::default(),
            #[cfg(not(target_arch = "wasm32"))]
            logger,
            delta: ContextDelta::default(),
        }
    }
}

pub fn is_variable(string: &str) -> bool {
    string.starts_with('_') && string.ends_with('_')
}<|MERGE_RESOLUTION|>--- conflicted
+++ resolved
@@ -50,9 +50,10 @@
     pub fn execute(&mut self, command: &str) -> String {
         #[cfg(not(target_arch = "wasm32"))]
         info!(self.logger, "execute({})", command);
-        let string = dbg!(self.snap_shot.ast_from_expression(&self.delta, command))
-            .and_then(|a| self.call(&a))
-            .unwrap_or_else(|e| e.to_string());
+        let string =
+            dbg!(self.snap_shot.ast_from_expression(&self.delta, command))
+                .and_then(|a| self.call(&a))
+                .unwrap_or_else(|e| e.to_string());
         #[cfg(not(target_arch = "wasm32"))]
         info!(self.logger, "execute({}) -> {:#?}", command, self.delta);
         self.commit();
@@ -76,13 +77,8 @@
             index
         };
         let labels = vec![
-<<<<<<< HEAD
-            "label_of", ":=", "->", "let", "true", "false", "assoc", "right", "left", ">-",
-            "default",
-=======
             "label_of", ":=", "->", "let", "true", "false", "assoc", "right",
-            "left", ">-",
->>>>>>> 7fda293c
+            "left", ">-", "default",
         ];
         let mut counter = 0;
         let concepts: Vec<usize> = from_fn(|| {
@@ -260,7 +256,7 @@
                     } else {
                         Err(ZiaError::CannotReduceFurther)
                     }
-                },
+                }
             },
             None => Err(ZiaError::UnusedSymbol),
         }
@@ -301,27 +297,27 @@
                     } else {
                         self.relabel(b, &new.to_string())
                     }
-                },
+                }
                 (None, None, Some((ref left, ref right))) => {
                     self.define_new_syntax(&new.to_string(), left, right)
-                },
+                }
                 (Some(a), Some(b), None) => {
                     if a == b {
                         self.cleanly_delete_definition(a)
                     } else {
                         Err(ZiaError::DefinitionCollision)
                     }
-                },
+                }
                 (Some(a), Some(b), Some(_)) => {
                     if a == b {
                         Err(ZiaError::RedundantDefinition)
                     } else {
                         Err(ZiaError::DefinitionCollision)
                     }
-                },
+                }
                 (Some(a), None, Some((ref left, ref right))) => {
                     self.redefine(a, left, right)
-                },
+                }
             }
         }
     }
@@ -346,7 +342,7 @@
                 self.try_delete_concept(concept)?;
                 self.try_delete_concept(left)?;
                 self.try_delete_concept(right)
-            },
+            }
         }
     }
 
@@ -535,7 +531,7 @@
                         self.label(concept, string)?;
                     }
                     Ok(concept)
-                },
+                }
             }
         }
     }
@@ -583,7 +579,7 @@
                     definition, lefthand, righthand, temporary,
                 )?;
                 Ok(definition)
-            },
+            }
             Some(def) => Ok(def),
         }
     }
