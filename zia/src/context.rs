--- conflicted
+++ resolved
@@ -1151,13 +1151,8 @@
 
     fn execute_reduction(
         &mut self,
-<<<<<<< HEAD
-        syntax: &SharedSyntax<C>,
-        normal_form: &SharedSyntax<C>,
-=======
         syntax: &SharedSyntax<CCI, SR>,
         normal_form: &SharedSyntax<CCI, SR>,
->>>>>>> 80a0c64e
     ) -> ZiaResult<()> {
         if normal_form.contains(syntax) {
             Err(ZiaError::ExpandingReduction)
@@ -1170,9 +1165,10 @@
                 .or_else(|| context_search
                     .find_examples_of_inferred_reduction(syntax)
                 ) {
-                    Err(ZiaError::ExistingReduction{syntax_to_reduce: syntax.to_string(), existing_reduction: existing_reduction.to_string()})
+                    return Err(ZiaError::ExistingReduction{syntax_to_reduce: syntax.to_string(), existing_reduction: existing_reduction.to_string()});
                 } else {
                     drop(context_search);
+                }
             let maybe_inner_delta = self.delta.get_mut();
             let Some(delta) = maybe_inner_delta else {
                 return Err(ZiaError::MultiplePointersToDelta);
@@ -1186,16 +1182,11 @@
             };
             let syntax_concept = updater.concept_from_ast(syntax)?;
             let normal_form_concept = updater.concept_from_ast(normal_form)?;
-<<<<<<< HEAD
-                updater.update_reduction(syntax_concept, normal_form_concept)
-            }
-=======
             updater.update_reduction(
                 syntax_concept,
                 syntax.to_string(),
                 normal_form_concept,
             )
->>>>>>> 80a0c64e
         }
     }
 
