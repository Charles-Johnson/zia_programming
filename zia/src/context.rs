--- conflicted
+++ resolved
@@ -187,19 +187,6 @@
                         let tail = lp_indices
                             .iter()
                             .rev()
-<<<<<<< HEAD
-                            .try_fold((None, None), |state, lp_index| {
-                                self.associativity_try_fold_handler(
-                                    tokens,
-                                    state,
-                                    *lp_index,
-                                    &Associativity::Right,
-                                )
-                            })?
-                            .0
-                            .unwrap(); // Already checked that lp_indices is non-empty;
-                        #[cfg(not(target_arch = "wasm32"))]
-=======
                             .try_fold(
                                 Err(ZiaError::AmbiguousExpression),
                                 |state, lp_index| {
@@ -213,7 +200,7 @@
                                 },
                             )??
                             .0;
->>>>>>> ecf58566
+                        #[cfg(not(target_arch = "wasm32"))]
                         info!(
                             self.logger,
                             "ast_from_tokens({:#?}): tail = {}", tokens, tail
