//  Library for the Zia programming language.
// Copyright (C) 2019 Charles Johnson
//
// This program is free software: you can redistribute it and/or modify
// it under the terms of the GNU General Public License as published by
// the Free Software Foundation, either version 3 of the License, or
// (at your option) any later version.
//
// This program is distributed in the hope that it will be useful,
// but WITHOUT ANY WARRANTY; without even the implied warranty of
// MERCHANTABILITY or FITNESS FOR A PARTICULAR PURPOSE.  See the
// GNU General Public License for more details.
//
// You should have received a copy of the GNU General Public License
// along with this program. If not, see <http://www.gnu.org/licenses/>.

use crate::{
    concepts::{Concept, ConcreteConceptType, SpecificPart},
    context_delta,
    context_delta::{
        Change, Composition, ConceptDelta, ContextDelta, DirectConceptDelta,
        NewConceptDelta, NewDirectConceptDelta,
    },
    delta::Apply,
    snap_shot::Reader as SnapShotReader,
};
use assert_matches::assert_matches;
use bimap::BiMap;
use generic_array::{
    arr, functional::FunctionalSequence, ArrayLength, GenericArray,
};
use maplit::hashset;
use std::collections::{HashMap, HashSet, VecDeque};

type ConceptId = usize;

/// A container for adding, reading, writing and removing concepts of generic type `T`.
#[derive(Default, Debug, Clone)]
pub struct ContextSnapShot {
    /// Relates a String value to the index where the concept corresponding to the String is stored
    /// in the `concepts` field.
    string_map: HashMap<String, ConceptId>,
    /// Concepts may be stored at an index of this vector as `Some(T)`. If that concept is removed
    /// from the context, `None` will be left at its index.
    concepts: Vec<Option<Concept<ConceptId>>>,
    /// Keeps track of indices of the `concepts` field that have `None`.
    gaps: Vec<ConceptId>,
    concrete_concepts: BiMap<ConceptId, ConcreteConceptType>,
}

impl ContextSnapShot {
    fn write_concept(&mut self, id: ConceptId) -> &mut Concept<ConceptId> {
        match self.concepts.get_mut(id) {
            Some(Some(ref mut c)) => c,
            _ => panic!("No concept with id = {}", id),
        }
    }

    fn apply_new_concept(&mut self, ndcd: &NewDirectConceptDelta<ConceptId>) {
        let NewDirectConceptDelta {
            new_concept_id,
            delta,
        } = ndcd;
        match delta {
            NewConceptDelta::FreeVariable => {
                self.concepts[*new_concept_id] =
                    Some(Concept::make_free_variable(*new_concept_id))
            },
            NewConceptDelta::BoundVariable => {
                self.concepts[*new_concept_id] =
                    Some(Concept::make_bound_variable(*new_concept_id))
            },
            NewConceptDelta::String(s) => {
                self.string_map.insert(s.into(), *new_concept_id);
                self.concepts[*new_concept_id] = Some(
                    (SpecificPart::String(s.into()), *new_concept_id).into(),
                );
            },
            NewConceptDelta::Composition(c) => {
                let [left, right]: [&mut Concept<ConceptId>; 2] = self
                    .write_concepts(arr![ConceptId; c.left_id, c.right_id])
                    .into();
                self.concepts[*new_concept_id] =
                    Some(Concept::composition_of(*new_concept_id, left, right));
            },
            NewConceptDelta::Left {
                composition_id,
                right_id,
                concrete_type,
            } => {
                let [right, composition]: [&mut Concept<ConceptId>; 2] = self
                    .write_concepts(arr![ConceptId; *right_id, *composition_id])
                    .into();
                self.concepts[*new_concept_id] = Some(
                    Concept::lefthand_of(
                        *new_concept_id,
                        right,
                        composition,
                        *concrete_type,
                    )
                    .unwrap(),
                );
                if let Some(cct) = concrete_type {
                    self.concrete_concepts.insert(*new_concept_id, *cct);
                }
            },
            NewConceptDelta::Double {
                composition_id,
                concrete_type,
                ..
            } => {
                let composition = self.write_concept(*composition_id);
                debug_assert!(new_concept_id != composition_id);
                self.concepts[*new_concept_id] = Some(Concept::double(
                    *new_concept_id,
                    composition,
                    *concrete_type,
                ));
                if let Some(cct) = concrete_type {
                    self.concrete_concepts.insert(*new_concept_id, *cct);
                }
            },
            NewConceptDelta::Right {
                composition_id,
                left_id,
                concrete_type,
            } => {
                let [left, composition]: [&mut Concept<ConceptId>; 2] = self
                    .write_concepts(arr![ConceptId; *left_id, *composition_id])
                    .into();
                debug_assert!(new_concept_id != left_id);
                debug_assert!(new_concept_id != composition_id);
                self.concepts[*new_concept_id] = Some(
                    Concept::righthand_of(
                        *new_concept_id,
                        left,
                        composition,
                        *concrete_type,
                    )
                    .unwrap(),
                );
                if let Some(cct) = concrete_type {
                    self.concrete_concepts.insert(*new_concept_id, *cct);
                }
            },
            NewConceptDelta::ReducesTo {
                reduction,
            } => {
                debug_assert!(new_concept_id != reduction);
                let reduction_concept = self.write_concept(*reduction);
                self.concepts[*new_concept_id] = Some(Concept::reduction_to(
                    *new_concept_id,
                    reduction_concept,
                ));
            },
        }
    }

    fn write_concepts<
        'a,
        N: ArrayLength<ConceptId> + ArrayLength<&'a mut Concept<ConceptId>>,
    >(
        &'a mut self,
        ids: GenericArray<ConceptId, N>,
    ) -> GenericArray<&'a mut Concept<ConceptId>, N> {
        assert_matches!(
            ids.iter().try_fold(hashset! {}, |mut acc, id| {
                if acc.contains(id) {
                    Err("Duplicate concept ID") // Prevent multiple &mut to same element to avoid UB
                } else if *id < self.concepts.len() {
                    acc.insert(*id);
                    Ok(acc)
                } else {
                    Err("Concept ID greater than largest stored ID") // Prevent buffer over-read for memory safety
                }
            }),
            Ok(_)
        );
        let ptr = self.concepts.as_mut_ptr();
        ids.map(|x| unsafe {
            ptr.add(x)
                .as_mut()
                .expect("Null pointer")
                .as_mut()
                .expect("some concepts are empty")
        })
    }

    fn concept_len(&self, delta: &ContextDelta<ConceptId>) -> ConceptId {
        let mut length = self.concepts.len();
        for (id, cdv) in delta.concept() {
            for dcd in cdv.iter().filter_map(ConceptDelta::try_direct) {
                if let DirectConceptDelta::New(_) = dcd.as_ref() {
                    if length <= *id {
                        length = *id + 1;
                    }
                }
            }
        }
        length
    }

    fn add_string(&mut self, string_id: ConceptId, string: &str) {
        self.string_map.insert(string.to_string(), string_id);
    }

    fn remove_string(&mut self, string: &str) {
        self.string_map.remove(string).expect("No string to remove!");
    }

    fn get_string_concept(
        &self,
        delta: &ContextDelta<ConceptId>,
        s: &str,
    ) -> Option<ConceptId> {
        delta
            .string()
            .get(s)
            .map_or_else(
                || self.string_map.get(s),
                |string_delta| match string_delta {
                    context_delta::Change::Update {
                        after,
                        before,
                    } => {
                        debug_assert_eq!(self.string_map.get(s), Some(before));
                        Some(after)
                    },
                    context_delta::Change::Create(concept) => Some(concept),
                    context_delta::Change::Remove(before) => {
                        debug_assert_eq!(self.string_map.get(s), Some(before));
                        None
                    },
                },
            )
            .cloned()
    }

    fn get_labellee(
        &self,
        delta: &ContextDelta<ConceptId>,
        c: ConceptId,
    ) -> Option<ConceptId> {
        let concept = self.read_concept(delta, c);
        let mut candidates: VecDeque<ConceptId> =
            concept.find_what_reduces_to_it().copied().collect();
        loop {
            if let Some(candidate) = candidates.pop_front() {
                let candidate_concept = self.read_concept(delta, candidate);
                if let Some((r, x)) = candidate_concept.get_composition() {
                    if self.concrete_concept_type(delta, r)
                        == Some(ConcreteConceptType::Label)
                    {
                        return Some(x);
                    }
                }
                let extra_candidates =
                    candidate_concept.find_what_reduces_to_it().copied();
                candidates.extend(extra_candidates);
            } else {
                return None;
            }
        }
    }
}

impl SnapShotReader for ContextSnapShot {
<<<<<<< HEAD
    type ConceptId = usize;
=======
    type ConceptId = ConceptId;
>>>>>>> ecf58566

    fn concept_from_label(
        &self,
        delta: &ContextDelta<Self::ConceptId>,
        s: &str,
    ) -> Option<Self::ConceptId> {
        self.get_string_concept(delta, s)
            .and_then(|c| self.get_labellee(delta, c))
    }

    fn get_concept(
        &self,
        id: Self::ConceptId,
    ) -> Option<&Concept<Self::ConceptId>> {
        match self.concepts.get(id) {
            Some(Some(c)) => Some(c),
            _ => None,
        }
    }

    fn lowest_unoccupied_concept_id(
        &self,
        delta: &ContextDelta<Self::ConceptId>,
    ) -> Self::ConceptId {
        let mut added_gaps = Vec::<Self::ConceptId>::new();
        let mut removed_gaps = HashSet::<Self::ConceptId>::new();
        let mut new_concept_length = self.concepts.len();
        for (id, cdv) in delta.concept() {
            for dcd in cdv.iter().filter_map(ConceptDelta::try_direct) {
                if let DirectConceptDelta::New(_) = dcd.as_ref() {
                    if *id >= new_concept_length {
                        new_concept_length = *id + 1
                    }
                }
            }
        }
        for (id, cdv) in delta.concept() {
            for dcd in cdv.iter().filter_map(ConceptDelta::try_direct) {
                match dcd.as_ref() {
                    DirectConceptDelta::New {
                        ..
                    } => {
                        removed_gaps.insert(*id);
                    },
                    DirectConceptDelta::Remove(_) => {
                        added_gaps.push(*id);
                        removed_gaps.remove(id);
                    },
                    _ => (),
                }
            }
        }
        let index: Self::ConceptId;
        let mut gap_index = if self.gaps.is_empty() {
            None
        } else {
            Some(self.gaps.len() - 1)
        };
        loop {
            match (added_gaps.pop(), gap_index) {
                (Some(id), _) => {
                    if removed_gaps.contains(&id) {
                        continue;
                    }
                },
                (None, Some(gi)) => {
                    if removed_gaps.contains(&self.gaps[gi]) {
                        if gi == 0 {
                            index = new_concept_length;
                            break;
                        }
                        gap_index = Some(gi - 1);
                        continue;
                    }
                },
                (None, None) => {
                    index = new_concept_length;
                    break;
                },
            };
        }
        index
    }

    fn get_label(
        &self,
        delta: &ContextDelta<Self::ConceptId>,
        concept: Self::ConceptId,
    ) -> Option<String> {
        self.get_concept_of_label(delta, concept).map_or_else(
            || {
                self.read_concept(delta, concept)
                    .get_reduction()
                    .and_then(|r| self.get_label(delta, r))
            },
            |d| {
                self.get_normal_form(delta, d)
                    .and_then(|n| self.read_concept(delta, n).get_string())
            },
        )
    }

    fn concrete_concept_id(
        &self,
        delta: &ContextDelta<Self::ConceptId>,
        cc: ConcreteConceptType,
    ) -> Option<Self::ConceptId> {
        let mut id = None;
        for (concept_id, cdv) in
            delta.concept().iter().filter(|(concept_id, _)| {
                self.concrete_concept_type(delta, **concept_id) == Some(cc)
            })
        {
            for dcd in cdv.iter().filter_map(ConceptDelta::try_direct) {
                match dcd.as_ref() {
                    DirectConceptDelta::New(_) => id = Some(Some(*concept_id)),
                    DirectConceptDelta::Remove(concept_id) => {
                        debug_assert_eq!(Some(Some(*concept_id)), id);
                        id = Some(None)
                    },
                    _ => (),
                }
            }
        }
        id.unwrap_or_else(|| self.concrete_concepts.get_by_right(&cc).cloned())
    }

    fn concrete_concept_type(
        &self,
        delta: &ContextDelta<Self::ConceptId>,
        concept_id: Self::ConceptId,
    ) -> Option<ConcreteConceptType> {
        self.read_concept(delta, concept_id).get_concrete_concept_type()
    }
}

impl Apply for ContextSnapShot {
    type Delta = ContextDelta<ConceptId>;

    #[allow(clippy::clippy::too_many_lines)]
    fn apply(&mut self, delta: ContextDelta<ConceptId>) {
        delta.string().iter().for_each(|(s, sd)| match sd {
            context_delta::Change::Update {
                after,
                before,
            } => {
                debug_assert_eq!(self.string_map.get(s), Some(before));
                self.string_map.insert(s.to_string(), *after);
            },
            context_delta::Change::Create(id) => self.add_string(*id, s),
            context_delta::Change::Remove(before) => {
                debug_assert_eq!(self.string_map.get(s), Some(before));
                self.remove_string(s)
            },
        });
        let concept_len = self.concept_len(&delta);
        if concept_len > self.concepts.len() {
            self.concepts.extend(vec![None; concept_len - self.concepts.len()]);
        }
        for (concept_id, concept_delta) in delta.concepts_to_apply_in_order() {
            match concept_delta.as_ref() {
                DirectConceptDelta::New(delta) => {
                    self.apply_new_concept(&NewDirectConceptDelta {
                        delta: delta.clone(),
                        new_concept_id: *concept_id,
                    })
                },
                DirectConceptDelta::Compose {
                    change,
                    composition_id,
                } => {
                    debug_assert_eq!(concept_id, composition_id);
                    match change {
                        Change::Create(Composition {
                            left_id,
                            right_id,
                        }) => {
                            let [composition, left, right]: [&mut Concept<ConceptId>; 3] = self.write_concepts(arr![ConceptId; *composition_id, *left_id, *right_id]).into();
                            composition
                                .change_composition(Change::Create([
                                    left, right,
                                ]))
                                .unwrap();
                        },
                        Change::Update {
                            before:
                                Composition {
                                    left_id,
                                    right_id,
                                },
                            after:
                                Composition {
                                    left_id: after_left_id,
                                    right_id: after_right_id,
                                },
                        } => {
                            let [composition, before_left, before_right, after_left, after_right]: [&mut Concept<ConceptId>; 5] = self.write_concepts(arr![ConceptId; *composition_id, *left_id, *right_id, *after_left_id, *after_right_id]).into();
                            composition
                                .change_composition(Change::Update {
                                    before: [before_left, before_right],
                                    after: [after_left, after_right],
                                })
                                .unwrap();
                        },
                        Change::Remove(Composition {
                            left_id,
                            right_id,
                        }) => {
                            let [composition, left, right]: [&mut Concept<ConceptId>; 3] = self.write_concepts(arr![ConceptId; *composition_id, *left_id, *right_id]).into();
                            composition
                                .change_composition(Change::Remove([
                                    left, right,
                                ]))
                                .unwrap();
                        },
                    }
                },
                DirectConceptDelta::Reduce {
                    change,
                    unreduced_id,
                } => {
                    debug_assert_eq!(concept_id, unreduced_id);
                    match change {
                        Change::Create(reduced_id) => {
                            let [unreduced_concept, reduced_concept]: [&mut Concept<ConceptId>; 2] = self.write_concepts(arr![ConceptId; *unreduced_id, *reduced_id]).into();
                            unreduced_concept.make_reduce_to(reduced_concept);
                        },
                        Change::Update {
                            before: before_reduced_id,
                            after: after_reduced_id,
                        } => {
                            let [unreduced_concept, before_reduced_concept, after_reduced_concept]: [&mut Concept<ConceptId>; 3] = self.write_concepts(arr![ConceptId; *unreduced_id, *before_reduced_id, *after_reduced_id]).into();
                            unreduced_concept.make_no_longer_reduce_to(
                                before_reduced_concept,
                            );
                            unreduced_concept
                                .make_reduce_to(after_reduced_concept);
                        },
                        Change::Remove(reduced_id) => {
                            let [unreduced_concept, reduced_concept]: [&mut Concept<ConceptId>; 2] = self.write_concepts(arr![ConceptId; *unreduced_id, *reduced_id]).into();
                            unreduced_concept
                                .make_no_longer_reduce_to(reduced_concept);
                        },
                    }
                },
                DirectConceptDelta::Remove(_) => todo!(),
            }
        }
    }
}<|MERGE_RESOLUTION|>--- conflicted
+++ resolved
@@ -265,11 +265,7 @@
 }
 
 impl SnapShotReader for ContextSnapShot {
-<<<<<<< HEAD
-    type ConceptId = usize;
-=======
     type ConceptId = ConceptId;
->>>>>>> ecf58566
 
     fn concept_from_label(
         &self,
