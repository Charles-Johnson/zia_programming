--- conflicted
+++ resolved
@@ -309,109 +309,4 @@
         delta: &ContextDelta<Self::ConceptId>,
         concept_id: Self::ConceptId,
     ) -> Option<ConcreteConceptType>;
-<<<<<<< HEAD
-    #[cfg(test)]
-    fn new_test_case(
-        concepts: &[Concept<Self::ConceptId>],
-        concept_labels: &HashMap<usize, &'static str>,
-    ) -> Self;
-}
-
-#[cfg(test)]
-pub mod mock {
-    use super::Reader;
-    use crate::{
-        concepts::{Concept, ConcreteConceptType},
-        context_delta::ContextDelta,
-        context_search_test::check_order,
-        delta::Apply,
-    };
-    use bimap::BiMap;
-    use std::collections::HashMap;
-
-    #[derive(Debug, Default)]
-    pub struct MockSnapShot {
-        concrete_concepts: BiMap<usize, ConcreteConceptType>,
-        concept_labels: BiMap<usize, &'static str>,
-        concepts: Vec<Concept<usize>>,
-    }
-    impl Apply for MockSnapShot {
-        type Delta = ContextDelta<usize>;
-
-        fn apply(&mut self, _: Self::Delta) {}
-
-        fn diff(&self, _: Self) -> Self::Delta {
-            ContextDelta::default()
-        }
-    }
-    impl Reader for MockSnapShot {
-        type ConceptId = usize;
-
-        fn new_test_case(
-            concepts: &[Concept<Self::ConceptId>],
-            concept_labels: &HashMap<usize, &'static str>,
-        ) -> Self {
-            Self {
-                concepts: check_order(concepts),
-                concept_labels: concept_labels
-                    .iter()
-                    .map(|(l, r)| (*l, *r))
-                    .collect(),
-                concrete_concepts: concepts
-                    .iter()
-                    .filter_map(|c| {
-                        c.get_concrete_concept_type().map(|cc| (c.id(), cc))
-                    })
-                    .collect(),
-            }
-        }
-
-        fn get_concept(
-            &self,
-            concept_id: usize,
-        ) -> Option<&Concept<Self::ConceptId>> {
-            self.concepts.get(concept_id)
-        }
-
-        fn lowest_unoccupied_concept_id(
-            &self,
-            _: &ContextDelta<Self::ConceptId>,
-        ) -> usize {
-            self.concepts.len()
-        }
-
-        fn get_label(
-            &self,
-            _: &ContextDelta<Self::ConceptId>,
-            concept_id: Self::ConceptId,
-        ) -> Option<String> {
-            self.concept_labels.get_by_left(&concept_id).map(|s| s.to_string())
-        }
-
-        fn concept_from_label(
-            &self,
-            _: &ContextDelta<Self::ConceptId>,
-            s: &str,
-        ) -> Option<usize> {
-            self.concept_labels.get_by_right(&s).cloned()
-        }
-
-        fn concrete_concept_id(
-            &self,
-            _: &ContextDelta<Self::ConceptId>,
-            cc: ConcreteConceptType,
-        ) -> Option<usize> {
-            self.concrete_concepts.get_by_right(&cc).cloned()
-        }
-
-        fn concrete_concept_type(
-            &self,
-            _: &ContextDelta<Self::ConceptId>,
-            concept_id: Self::ConceptId,
-        ) -> Option<ConcreteConceptType> {
-            self.concrete_concepts.get_by_left(&concept_id).cloned()
-        }
-    }
-=======
->>>>>>> ecf58566
 }