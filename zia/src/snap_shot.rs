--- conflicted
+++ resolved
@@ -16,7 +16,7 @@
 
 use ast::SyntaxTree;
 use concepts::Concept;
-use constants::{ASSOC, LABEL, LEFT, RIGHT};
+use constants::{ASSOC, FALSE, LABEL, LEFT, PRECEDENCE, RIGHT, TRUE};
 use context_delta::{ConceptDelta, ContextDelta, StringDelta};
 use context_search::ContextSearch;
 use delta::Apply;
@@ -116,11 +116,11 @@
             match cd {
                 ConceptDelta::Insert(_) => {
                     removed_gaps.insert(*id);
-                },
+                }
                 ConceptDelta::Remove(_) => {
                     added_gaps.push(*id);
                     removed_gaps.remove(id);
-                },
+                }
                 ConceptDelta::Update(_) => (),
             }
         }
@@ -139,7 +139,7 @@
                         index = id;
                         break;
                     }
-                },
+                }
                 (None, Some(gi)) => {
                     if removed_gaps.contains(&self.gaps[gi]) {
                         if gi == 0 {
@@ -153,11 +153,11 @@
                         index = self.gaps[gi];
                         break;
                     }
-                },
+                }
                 (None, None) => {
                     index = new_concept_length;
                     break;
-                },
+                }
             };
         }
         (
@@ -270,49 +270,7 @@
             1 => self.ast_from_token(deltas, &tokens[0]),
             2 => self.ast_from_pair(deltas, &tokens[0], &tokens[1]),
             _ => {
-<<<<<<< HEAD
                 let precedence_syntax = self.to_ast(deltas, PRECEDENCE);
-                let (lp_syntax, lp_indices, _number_of_tokens) = tokens.iter().try_fold(
-                    (Vec::<Rc<SyntaxTree>>::new(), Vec::<usize>::new(), None),
-                    |(lowest_precedence_syntax, lp_indices, prev_index), token| {
-                        let this_index = prev_index.map(|x| x + 1).or(Some(0));
-                        let syntax_of_token = self.ast_from_token(deltas, token)?;
-                        let comparing_precedence_of_token =
-                            self.combine(deltas, &precedence_syntax, &syntax_of_token);
-                        for syntax in lowest_precedence_syntax.clone() {
-                            let comparing_between_tokens =
-                                self.combine(deltas, &syntax, &comparing_precedence_of_token);
-                            match dbg!(ContextSearch::from((self, deltas))
-                                .reduce(&dbg!(comparing_between_tokens))
-                                .and_then(|s| s.get_concept()))
-                            {
-                                // syntax of token has an even lower precedence than some previous lowest precendence syntax
-                                Some(TRUE) => {
-                                    return Ok((
-                                        vec![syntax_of_token],
-                                        vec![this_index.unwrap()],
-                                        this_index,
-                                    ))
-                                }
-                                // syntax of token has a higher precedence than some previous lowest precendence syntax
-                                Some(FALSE) => {
-                                    return Ok((lowest_precedence_syntax, lp_indices, this_index))
-                                }
-                                _ => (),
-                            };
-                        }
-                        // syntax of token has neither higher or lower precedence than the lowest precedence syntax
-                        let mut hps = lowest_precedence_syntax;
-                        hps.push(syntax_of_token);
-                        let mut hi = lp_indices;
-                        hi.push(this_index.unwrap());
-                        Ok((hps, hi, this_index))
-                    },
-                )?;
-                if lp_indices.is_empty() {
-                    return Err(ZiaError::AmbiguousExpression);
-                }
-=======
                 let (lp_syntax, lp_indices, _number_of_tokens) =
                     tokens.iter().try_fold(
                         (
@@ -326,6 +284,40 @@
                                 prev_index.map(|x| x + 1).or(Some(0));
                             let syntax_of_token =
                                 self.ast_from_token(deltas, token)?;
+                            let comparing_precedence_of_token = self.combine(
+                                deltas,
+                                &precedence_syntax,
+                                &syntax_of_token,
+                            );
+                            for syntax in lowest_precedence_syntax.clone() {
+                                let comparing_between_tokens = self.combine(
+                                    deltas,
+                                    &syntax,
+                                    &comparing_precedence_of_token,
+                                );
+                                match dbg!(ContextSearch::from((self, deltas))
+                                    .reduce(&dbg!(comparing_between_tokens))
+                                    .and_then(|s| s.get_concept()))
+                                {
+                                    // syntax of token has an even lower precedence than some previous lowest precendence syntax
+                                    Some(TRUE) => {
+                                        return Ok((
+                                            vec![syntax_of_token],
+                                            vec![this_index.unwrap()],
+                                            this_index,
+                                        ))
+                                    }
+                                    // syntax of token has a higher precedence than some previous lowest precendence syntax
+                                    Some(FALSE) => {
+                                        return Ok((
+                                            lowest_precedence_syntax,
+                                            lp_indices,
+                                            this_index,
+                                        ))
+                                    }
+                                    _ => (),
+                                };
+                            }
                             // syntax of token has neither higher or lower precedence than the lowest precedence syntax
                             let mut hps = lowest_precedence_syntax;
                             hps.push(syntax_of_token);
@@ -334,7 +326,9 @@
                             Ok((hps, hi, this_index))
                         },
                     )?;
->>>>>>> 7fda293c
+                if lp_indices.is_empty() {
+                    return Err(ZiaError::AmbiguousExpression);
+                }
                 let assoc = lp_syntax.iter().try_fold(None, |assoc, syntax| {
                     match (self.get_associativity(deltas, syntax), assoc) {
                         (Some(x), Some(y)) => {
@@ -343,68 +337,50 @@
                             } else {
                                 Err(ZiaError::AmbiguousExpression)
                             }
-                        },
+                        }
                         (Some(x), None) => Ok(Some(x)),
                         (None, _) => Err(ZiaError::AmbiguousExpression),
                     }
                 });
                 match assoc? {
-<<<<<<< HEAD
                     Some(Associativity::Right) => {
                         let tail = lp_indices
                             .iter()
                             .rev()
-                            .try_fold((None, None), |(tail, prev_lp_index), lp_index| {
-=======
-                    Some(Associativity::Right) => lp_indices
-                        .iter()
-                        .rev()
-                        .try_fold(
-                            (None, None),
-                            |(tail, prev_lp_index), lp_index| {
->>>>>>> 7fda293c
-                                let slice = match prev_lp_index {
-                                    Some(i) => &tokens[*lp_index..i],
-                                    None => &tokens[*lp_index..],
-                                };
-<<<<<<< HEAD
-                                let lp_with_the_rest = self.ast_from_tokens(deltas, slice)?;
-                                Ok((
-                                    Some(match tail {
-                                        None => lp_with_the_rest,
-                                        Some(t) => self.combine(deltas, &lp_with_the_rest, &t),
-                                    }),
-                                    Some(*lp_index),
-                                ))
-                            })?
+                            .try_fold(
+                                (None, None),
+                                |(tail, prev_lp_index), lp_index| {
+                                    let slice = match prev_lp_index {
+                                        Some(i) => &tokens[*lp_index..i],
+                                        None => &tokens[*lp_index..],
+                                    };
+                                    let lp_with_the_rest =
+                                        self.ast_from_tokens(deltas, slice)?;
+                                    Ok((
+                                        Some(match tail {
+                                            None => lp_with_the_rest,
+                                            Some(t) => self.combine(
+                                                deltas,
+                                                &lp_with_the_rest,
+                                                &t,
+                                            ),
+                                        }),
+                                        Some(*lp_index),
+                                    ))
+                                },
+                            )?
                             .0
                             .unwrap(); // Already checked that lp_indices is non-empty;
                         if lp_indices[0] != 0 {
-                            let head = self.ast_from_tokens(deltas, &tokens[..lp_indices[0]])?;
+                            let head = self.ast_from_tokens(
+                                deltas,
+                                &tokens[..lp_indices[0]],
+                            )?;
                             Ok(self.combine(deltas, &head, &tail))
                         } else {
                             Ok(tail)
                         }
                     }
-=======
-                                let lp_with_the_rest =
-                                    self.ast_from_tokens(deltas, slice)?;
-                                Ok((
-                                    Some(match tail {
-                                        None => lp_with_the_rest,
-                                        Some(t) => self.combine(
-                                            deltas,
-                                            &lp_with_the_rest,
-                                            &t,
-                                        ),
-                                    }),
-                                    Some(*lp_index),
-                                ))
-                            },
-                        )?
-                        .0
-                        .ok_or(ZiaError::AmbiguousExpression),
->>>>>>> 7fda293c
                     Some(Associativity::Left) => lp_indices
                         .iter()
                         .try_fold(
@@ -437,7 +413,7 @@
                         .ok_or(ZiaError::AmbiguousExpression),
                     None => Err(ZiaError::AmbiguousExpression),
                 }
-            },
+            }
         }
     }
 
@@ -629,12 +605,7 @@
             )
         }
     }
-<<<<<<< HEAD
     pub fn combine(
-=======
-
-    fn combine(
->>>>>>> 7fda293c
         &self,
         deltas: &ContextDelta,
         ast: &Rc<SyntaxTree>,
@@ -681,7 +652,7 @@
                         + " "
                         + &r.to_string()
                         + ")"
-                },
+                }
             },
         );
         let right_string = right.get_expansion().map_or_else(
@@ -693,7 +664,7 @@
                         + " "
                         + &r.to_string()
                         + ")"
-                },
+                }
                 Associativity::Right => l.to_string() + " " + &r.to_string(),
             },
         );
@@ -808,7 +779,7 @@
                 ..
             } => {
                 self.string_map.insert(s.to_string(), *after);
-            },
+            }
             StringDelta::Insert(id) => self.add_string(*id, s),
             StringDelta::Remove(_) => self.remove_string(s),
         });
@@ -826,13 +797,13 @@
                         if v {
                             self.variables.insert(id);
                         }
-                    },
+                    }
                     ConceptDelta::Remove(_) => {
                         self.blindly_remove_concept(id);
                         if v {
                             self.variables.remove(&id);
                         }
-                    },
+                    }
                     ConceptDelta::Update(d) => self.write_concept(id).apply(d),
                 }
             }
@@ -874,7 +845,7 @@
         '(' => {
             push_token(letter, parenthesis_level, token, tokens);
             Ok(parenthesis_level + 1)
-        },
+        }
         ')' => {
             if parenthesis_level > 0 {
                 parenthesis_level -= 1;
@@ -885,16 +856,16 @@
                     symbol: "(",
                 })
             }
-        },
+        }
         ' ' => {
             push_token(letter, parenthesis_level, token, tokens);
             Ok(parenthesis_level)
-        },
+        }
         '\n' | '\r' => Ok(parenthesis_level),
         _ => {
             token.push(letter);
             Ok(parenthesis_level)
-        },
+        }
     }
 }
 
