--- conflicted
+++ resolved
@@ -34,13 +34,7 @@
 };
 use log::debug;
 use maplit::{hashmap, hashset};
-<<<<<<< HEAD
-use std::{
-    collections::{HashMap, HashSet}, fmt::Debug, iter, marker::PhantomData
-};
-=======
 use std::{collections::HashSet, fmt::Debug, iter, marker::PhantomData};
->>>>>>> 07072d20
 
 #[derive(Debug)]
 pub struct ContextSearch<'s, 'v, S, C, VML, SDCD, D, CCI: MixedConcept>
@@ -464,21 +458,6 @@
                 let true_concept =
                     self.snap_shot.read_concept(self.delta.as_ref(), true_id);
                 let truths = true_concept.find_what_reduces_to_it();
-<<<<<<< HEAD
-                self.find_example(right, truths).map(
-                    |substitutions| {
-                        // TODO: determine whether substitutions.example should be considered
-                        let true_syntax = self.to_ast(&true_id);
-                        (
-                            true_syntax,
-                            C::RR::existence(
-                                substitutions.generalisation,
-                                right.clone(),
-                            ),
-                        )
-                    },
-                )
-=======
                 self.find_example(right, truths).map(|substitutions| {
                     // TODO: determine whether substitutions.example should be considered
                     let true_syntax = self.to_ast(&true_id);
@@ -490,7 +469,6 @@
                         ),
                     )
                 })
->>>>>>> 07072d20
             },
             _ => None,
         }
@@ -499,11 +477,7 @@
     fn find_example(
         &self,
         generalisation: &SharedSyntax<C>,
-<<<<<<< HEAD
-        truths: impl Iterator<Item=S::ConceptId>,
-=======
         truths: impl Iterator<Item = S::ConceptId>,
->>>>>>> 07072d20
     ) -> Option<ExampleSubstitutions<Syntax<C>>> {
         self.find_examples(generalisation.clone(), truths).next()
     }
@@ -569,13 +543,9 @@
         let equivalent_concept =
             self.snap_shot.read_concept(self.delta.as_ref(), true_id);
         // TODO handle case when a concept implicitly reduces to `equivalent_concept`
-<<<<<<< HEAD
-        let truths = equivalent_concept.find_what_reduces_to_it().chain(iter::once(true_id));
-=======
         let truths = equivalent_concept
             .find_what_reduces_to_it()
             .chain(iter::once(true_id));
->>>>>>> 07072d20
 
         let irp = implication_rule_pattern.share();
         let result = spawned_context_search
@@ -620,27 +590,17 @@
                             })
                     })
             });
-<<<<<<< HEAD
-            result
-=======
         result
->>>>>>> 07072d20
     }
 
     fn find_examples<'a>(
         &'a self,
         generalisation: SharedSyntax<C>,
-<<<<<<< HEAD
-        equivalence_set: impl Iterator<Item=S::ConceptId> + 'a, /* All concepts that are equal to generalisation */
-    ) -> impl Iterator<Item=ExampleSubstitutions<Syntax<C>>> + 'a {
-        let iterator: Box<dyn Iterator<Item=ExampleSubstitutions<Syntax<C>>>>;
-=======
         equivalence_set: impl Iterator<Item = S::ConceptId> + 'a, /* All concepts that are equal to generalisation */
     ) -> impl Iterator<Item = ExampleSubstitutions<Syntax<C>>> + 'a {
         let iterator: Box<
             dyn Iterator<Item = ExampleSubstitutions<Syntax<C>>>,
         >;
->>>>>>> 07072d20
         if let Some((left, right)) = generalisation.get_expansion() {
             iterator = Box::new(self.find_examples_of_branched_generalisation(
                 left,
@@ -664,108 +624,20 @@
         iterator
     }
 
-<<<<<<< HEAD
-=======
     #[allow(clippy::too_many_lines)]
->>>>>>> 07072d20
     fn find_examples_of_branched_generalisation<'a>(
         &'a self,
         left: SharedSyntax<C>,
         right: SharedSyntax<C>,
-<<<<<<< HEAD
-        equivalence_set: impl Iterator<Item=S::ConceptId> + 'a,
-    ) -> impl Iterator<Item=ExampleSubstitutions<Syntax<C>>> + 'a {
-        let iterator: Box<dyn Iterator<Item=ExampleSubstitutions<Syntax<C>>>>;
-        match (
-=======
         equivalence_set: impl Iterator<Item = S::ConceptId> + 'a,
     ) -> impl Iterator<Item = ExampleSubstitutions<Syntax<C>>> + 'a {
         let iterator: Box<
             dyn Iterator<Item = ExampleSubstitutions<Syntax<C>>>,
         > = match (
->>>>>>> 07072d20
             self.contains_bound_variable_syntax(&left),
             self.contains_bound_variable_syntax(&right),
         ) {
             (true, true) => {
-<<<<<<< HEAD
-                iterator = Box::new(equivalence_set
-                    .filter_map(|equivalent_concept_id| {
-                        self.composition_of_concept(&equivalent_concept_id)
-                    })
-                    .filter_map(move |(equivalent_left_id, equivalent_right_id)| {
-                        let equivalent_concept =
-                            self.snap_shot.read_concept(self.delta.as_ref(), equivalent_left_id);
-                        // TODO handle case when a concept implicitly reduces to `equivalent_concept`
-                        let equivalent_left_equivalence_set = equivalent_concept.find_what_reduces_to_it().chain(iter::once(equivalent_left_id));
-
-                        let maybe_example = self.find_examples(
-                            left.clone(),
-                            equivalent_left_equivalence_set,
-                        )
-                        // TODO try to find a case where this needs to be a flat_map method call
-                        .find_map(|left_example| {
-                            let mut right_clone = right.clone();
-                            let mutable_right =
-                                Syntax::<C>::make_mut(&mut right_clone);
-                            substitute::<Syntax<C>>(
-                                mutable_right,
-                                &left_example.generalisation,
-                            );
-                            // `right_clone` now has any generalised variables matched in the example of `left` substituted for
-                            // but may still have some unmatched generalised variables
-                            let substituted_right = self.substitute(
-                                &right_clone,
-                                &left_example.example,
-                            );
-                            let equivalent_concept =
-                                self.snap_shot.read_concept(self.delta.as_ref(), equivalent_right_id);
-                            // TODO handle case when a concept implicitly reduces to `equivalent_concept`
-                            let mut equivalent_right_equivalence_set = equivalent_concept.find_what_reduces_to_it().chain(iter::once(equivalent_right_id));
-                            if self.contains_bound_variable_syntax(
-                                &substituted_right,
-                            ) {
-                                self.find_examples(
-                                    substituted_right,
-                                    equivalent_right_equivalence_set,
-                                )
-                                // TODO find test case where this needs to be filter_map
-                                .find_map(|right_example| {
-                                    right_example
-                                        .consistent_merge(left_example.clone())
-                                })
-                            } else if self
-                                .recursively_reduce(&substituted_right)
-                                .0
-                                .get_concept()
-                                .map_or(false, |id| {
-                                    equivalent_right_equivalence_set.any(|equivalent_right_id| equivalent_right_id == id)
-                                })
-                            {
-                                Some(left_example)
-                            } else {
-                                None
-                            }
-                        });
-                        maybe_example
-                    }));
-            },
-            (true, false) => {iterator = Box::new(self.find_examples_of_half_generalisation(
-                left.clone(),
-                right.clone(),
-                equivalence_set,
-                Hand::Right,
-            ).into_iter());},
-            (false, true) => {
-                iterator = Box::new(self.find_examples_of_half_generalisation(
-                right.clone(),
-                left.clone(),
-                equivalence_set,
-                Hand::Left,
-            ).into_iter());},
-            (false, false) => {iterator = Box::new(iter::empty())},
-        }
-=======
                 Box::new(
                     equivalence_set
                         .filter_map(|equivalent_concept_id| {
@@ -877,7 +749,6 @@
             ),
             (false, false) => Box::new(iter::empty()),
         };
->>>>>>> 07072d20
         iterator
     }
 
@@ -885,11 +756,7 @@
         &'a self,
         generalised_part: SharedSyntax<C>,
         non_generalised_part: SharedSyntax<C>,
-<<<<<<< HEAD
-        mut equivalence_set_of_composition: impl Iterator<Item=S::ConceptId> + 'a,
-=======
         mut equivalence_set_of_composition: impl Iterator<Item = S::ConceptId> + 'a,
->>>>>>> 07072d20
         non_generalised_hand: Hand,
     ) -> Option<ExampleSubstitutions<Syntax<C>>> {
         let non_generalised_part_clone = non_generalised_part.clone();
