<<<<<<< HEAD
pub const TUTORIALS: (Tutorial<18>, Tutorial<10>) = (
=======
#[cfg(test)]
use std::time::{Duration, Instant};

pub const TUTORIALS: (Tutorial<18>, Tutorial<9>, Tutorial<12>) = (
>>>>>>> 80a0c64e
    Tutorial {
        title: "Factorial",
        steps: [
            TutorialStep {
                command: "let 1 ! -> 1",
                explanation: "You can first define the factorial operator, !, for one",
                #[cfg(test)]
                expected_evaluation: ""
            },
            TutorialStep {
                command: "let assoc +1 -> left",
                explanation: "and define the increment operator +1 to be left associative",
                #[cfg(test)]
                expected_evaluation: ""
            },
            TutorialStep {
                command: "let (_x_ +1) ! -> (_x_ +1) * _x_ !",
                explanation: "Then define the factorial of the next integer after _x_, _x_ +1, for any _x_ in terms of _x_ !",
                #[cfg(test)]
                expected_evaluation: ""
            },
            TutorialStep {
                command: "let _x_ * 1 -> _x_",
                explanation: "Need to define the multiplication operator, *. You can start by defining that anything multiplied by one is itself",
                #[cfg(test)]
                expected_evaluation: ""
            },
            TutorialStep {
                command: "let 2 := 1 +1",
                explanation: "Define what two is in terms of the increment operator, +1",
                #[cfg(test)]
                expected_evaluation: ""
            },
            TutorialStep {
                command: "2 !",
                explanation: "Finally you can evaluate two factorial!",
                #[cfg(test)]
                expected_evaluation: "2"
            },
            TutorialStep {
                command: "let 3 := 2 +1",
                explanation: "Next let's define three",
                #[cfg(test)]
                expected_evaluation: ""
            },
            TutorialStep {
                command: "3 !",
                explanation: "Now check what three factorial is",
                #[cfg(test)]
                expected_evaluation: "3 * 2"
            },
            TutorialStep {
                command: "let * precedes +",
                explanation: "We can reduce a multiplication expression to an addition expression but first we define the relative operator precendence",
                #[cfg(test)]
                expected_evaluation: ""
            },
            TutorialStep {
                command: "let + (precedes ->)",
                explanation: "This allows reduction rules to not need as many parentheses",
                #[cfg(test)]
                expected_evaluation: ""
            },
            TutorialStep {
                command: "let (_x_ * (_y_ +1) -> _x_ * _y_ + _x_)",
                explanation: "Now let's define how to reduce a multiplication expression",
                #[cfg(test)]
                expected_evaluation: ""
            },
            TutorialStep {
                command: "3 !",
                explanation: "Now three factorial can be broken down further",
                #[cfg(test)]
                expected_evaluation: "3 + 3"
            },
            TutorialStep {
                command: "let _x_ + 1 -> (_x_ +1)",
                explanation: "Adding one to a number increments that number",
                #[cfg(test)]
                expected_evaluation: ""
            },
            TutorialStep {
                command: "let _x_ + (_y_ +1) -> (_x_ +1) + _y_",
                explanation: "Helps to reduce addition expressions",
                #[cfg(test)]
                expected_evaluation: ""
            },
            TutorialStep {
                command: "let 4 := 3 +1",
                explanation: "Define four",
                #[cfg(test)]
                expected_evaluation: ""
            },
            TutorialStep {
                command: "let 5 := 4 +1",
                explanation: "Define five",
                #[cfg(test)]
                expected_evaluation: ""
            },
            TutorialStep {
                command: "let 6 := 5 +1",
                explanation: "Define six",
                #[cfg(test)]
                expected_evaluation: ""
            },
            TutorialStep {
                command: "3 !",
                explanation: "Now three factorial can be broken down even further",
                #[cfg(test)]
                expected_evaluation: "6"
            },
        ]
    },
    Tutorial {
        title: "Relationships",
        steps: [
            TutorialStep {
                command: "let Alice is parent of Bob",
                explanation: "We can define Alice's relationship to Bob",
                #[cfg(test)]
                expected_evaluation: ""
            },
            TutorialStep {
                command: "let (_x_ is parent of _y_) => _y_ is child of _x_",
                explanation: "Determine child relationship from parent relationship",
                #[cfg(test)]
                expected_evaluation: ""
            },
            TutorialStep {
                command: "Bob is child of Alice",
                explanation: "Let's check",
                #[cfg(test)]
                expected_evaluation: "true"
            },
            TutorialStep {
                command: "let (not _x_) => (_x_ -> false)",
                explanation: "If the negation of a predicate is true then the predicate itself is false",
                #[cfg(test)]
                expected_evaluation: ""
            },
            TutorialStep {
                command: "let (_x_ is parent of _y_) => not _x_ is child of _y_",
                explanation: "Parents can't be children of their children",
                #[cfg(test)]
                expected_evaluation: ""
            },
            TutorialStep {
                command: "Alice is child of Bob",
                explanation: "Let's check",
                #[cfg(test)]
                expected_evaluation: "false"
            },
            TutorialStep {
                command: "let Alice is child of Bob",
                explanation: "We won't accidentally define a parent as a child of their child",
                #[cfg(test)]
                expected_evaluation: "Alice is child of Bob already reduces to false"
            },
            TutorialStep {
                command: "let ((_y_ exists_such_that) (_x_ is parent of _y_) and (_y_ is parent of _z_)) => (_x_ is grandparent of _z_)",
                explanation: "Define grandparent is terms of parent relationships",
                #[cfg(test)]
                expected_evaluation: ""
            },
            TutorialStep {
                command: "let Charlie is parent of Alice",
                explanation: "This should make Charlie the grandparent of Bob",
                #[cfg(test)]
                expected_evaluation: ""
            },
            TutorialStep {
                command: "Charlie is grandparent of Bob",
                explanation: "Let's check",
                #[cfg(test)]
                expected_evaluation: "true"
            },
        ]
    },
    Tutorial {
        title: "Arrays",
        steps: [
            TutorialStep {
                command: "let ([ _x_ ])[ 0 ] -> _x_",
                #[cfg(test)]
                expected_evaluation: "",
                explanation: "Define the base case for array access",
            },
            TutorialStep {
                command: "([ 2 ])[ 0 ]",
                #[cfg(test)]
                expected_evaluation: "2",
                explanation: "We can now access the element of any array with that has a single element"
            },
            TutorialStep {
                command: "let ([ _x_ , _y_)[ 0 ] -> _x_",
                #[cfg(test)]
                expected_evaluation: "",
                explanation: "Define the first element of an array with more than one element"
            },
            TutorialStep {
                command: "([ 5 , 3 ])[ 0 ]",
                #[cfg(test)]
                expected_evaluation: "5",
                explanation: "We can access the first element of any array"
            },
            TutorialStep {
                command: "let ([ _x_ , _y_)[ (_i_ +1) ] -> ([ _y_)[ _i_ ]",
                #[cfg(test)]
                expected_evaluation: "",
                explanation: "Define the how to access subsequent elements of an array"
            },
            TutorialStep {
                command: "let 1 := 0 +1",
                #[cfg(test)]
                expected_evaluation: "",
                explanation: "Define the number one"
            },
            TutorialStep {
                command: "([ 5 , 3 ])[ 1 ]",
                #[cfg(test)]
                expected_evaluation: "3",
                explanation: "We can now access any element of any array"
            },
            TutorialStep {
                command: "let (_x_ ]) push _y_ -> _x_ , _y_ ]",
                #[cfg(test)]
                expected_evaluation: "",
                explanation: "Define pushing an element to the end of an array"
            },
            TutorialStep {
                command: "let ([ _x_) push _y_ -> [ _x_ push _y_",
                #[cfg(test)]
                expected_evaluation: "",
                explanation: "Define pushing an element to the start of an array"
            },
            TutorialStep {
                command: "([ 5 ]) push 3",
                #[cfg(test)]
                expected_evaluation: "[ 5 , 3 ]",
                explanation: "We can now push to arrays with a single element"
            },
            TutorialStep {
                command: "let (_x_ , _y_) push _z_ -> _x_ , _y_ push _z_",
                #[cfg(test)]
                expected_evaluation: "",
                explanation: "Define pushing an element to the middle of an array"
            },
            TutorialStep {
                command: "([ 5 , 3 ]) push 1",
                #[cfg(test)]
                expected_evaluation: "[ 5 , 3 , 1 ]",
                explanation: "We can now push to arrays with multiple elements"
            },
        ]
    }
);

pub struct Model {
    pub steps: &'static [TutorialStep],
    pub current_step_index: usize,
    pub showing_evaluation: bool,
}

pub struct Tutorial<const N: usize> {
    pub title: &'static str,
    pub steps: [TutorialStep; N],
}

pub struct TutorialStep {
    pub command: &'static str,
    pub explanation: &'static str,
    #[cfg(test)]
    expected_evaluation: &'static str,
}

#[cfg(test)]
impl TutorialStep {
    fn test(&self, context: &mut zia::multi_threaded::Context) {
        let i = Instant::now();
        assert_eq!(
            context.execute(self.command),
            self.expected_evaluation,
            "Failed at {0}",
            self.command
        );
        let time_taken = i.elapsed();
        let limit_in_seconds = 15;
        assert!(time_taken < Duration::from_secs(limit_in_seconds), "{0} took longer than {limit_in_seconds} second - it took {time_taken:?}", self.command);
    }
}

#[cfg(test)]
mod test {

    use zia::multi_threaded::NEW_CONTEXT;

    use super::TUTORIALS;

    #[test]
    fn factorial_tutorial() {
        let mut context = NEW_CONTEXT.clone();
        for step in TUTORIALS.0.steps {
            step.test(&mut context);
        }
    }
    #[test]
    fn relationships_tutorial() {
        let mut context = NEW_CONTEXT.clone();
        for step in TUTORIALS.1.steps {
            step.test(&mut context);
        }
    }
    #[test]
    fn array_tutorial() {
        let mut context = NEW_CONTEXT.clone();
        for step in TUTORIALS.2.steps {
            step.test(&mut context);
        }
    }
}<|MERGE_RESOLUTION|>--- conflicted
+++ resolved
@@ -1,11 +1,8 @@
-<<<<<<< HEAD
-pub const TUTORIALS: (Tutorial<18>, Tutorial<10>) = (
-=======
+
 #[cfg(test)]
 use std::time::{Duration, Instant};
 
-pub const TUTORIALS: (Tutorial<18>, Tutorial<9>, Tutorial<12>) = (
->>>>>>> 80a0c64e
+pub const TUTORIALS: (Tutorial<18>, Tutorial<10>, Tutorial<12>) = (
     Tutorial {
         title: "Factorial",
         steps: [
